--- conflicted
+++ resolved
@@ -6,18 +6,8 @@
       @commands = []
     end
 
-<<<<<<< HEAD
-    def call_command(command)
-      @commands << command
-    end
-
-    def execute
-      return if @commands.empty?
-      @redis.call_command(@commands)
-=======
     def call(*args)
       @commands << args
->>>>>>> e51e4e8d
     end
   end
 end