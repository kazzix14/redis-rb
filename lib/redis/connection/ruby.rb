--- conflicted
+++ resolved
@@ -171,16 +171,8 @@
         !! @sock
       end
 
-<<<<<<< HEAD
-      def connect(host, port, timeout)
-        @sock = TCPSocket.connect(host, port, timeout)
-=======
       def connect(uri, timeout)
-        with_timeout(timeout.to_f / 1_000_000) do
-          @sock = TCPSocket.new(uri.host, uri.port)
-          @sock.setsockopt Socket::IPPROTO_TCP, Socket::TCP_NODELAY, 1
-        end
->>>>>>> 9c8ee97d
+        @sock = TCPSocket.connect(uri.host, uri.port, timeout)
       end
 
       def connect_unix(path, timeout)
