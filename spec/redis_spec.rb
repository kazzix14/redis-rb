require File.dirname(__FILE__) + '/spec_helper'
require 'redis/raketasks'
require 'logger'

class Foo
  attr_accessor :bar
  def initialize(bar)
    @bar = bar
  end

  def ==(other)
    @bar == other.bar
  end
end

describe "redis" do
  before(:all) do
    result = RedisRunner.start_detached
    raise("Could not start redis-server, aborting") unless result

    # yea, this sucks, but it seems like sometimes we try to connect too quickly w/o it
    sleep 1

    # use database 15 for testing so we dont accidentally step on you real data
    @r = Redis.new :db => 15
  end

  before(:each) do
    @r['foo'] = 'bar'
  end

  after(:each) do
    @r.keys('*').each {|k| @r.del k}
  end

  after(:all) do
    begin
      @r.quit
    ensure
      RedisRunner.stop
    end
  end

  it "should be able connect without a timeout" do
    lambda { Redis.new :timeout => 0 }.should_not raise_error
  end

  it "should be able to provide a logger" do
    log = StringIO.new
    r = Redis.new :db => 15, :logger => Logger.new(log)
    r.ping
    log.string.should include("ping")
  end

  it "should be able to PING" do
    @r.ping.should == 'PONG'
  end

  it "should be able to GET a key" do
    @r['foo'].should == 'bar'
  end

  it "should be able to SET a key" do
    @r['foo'] = 'nik'
    @r['foo'].should == 'nik'
  end

  it "should properly handle trailing newline characters" do
    @r['foo'] = "bar\n"
    @r['foo'].should == "bar\n"
  end

  it "should store and retrieve all possible characters at the beginning and the end of a string" do
    (0..255).each do |char_idx|
      string = "#{char_idx.chr}---#{char_idx.chr}"
      @r['foo'] = string
      @r['foo'].should == string
    end
  end

  it "should be able to SET a key with an expiry" do
    @r.set('foo', 'bar', 1)
    @r['foo'].should == 'bar'
    sleep 2
    @r['foo'].should == nil
  end

  it "should be able to return a TTL for a key" do
    @r.set('foo', 'bar', 1)
    @r.ttl('foo').should == 1
  end

  it "should be able to SETNX" do
    @r['foo'] = 'nik'
    @r['foo'].should == 'nik'
    @r.setnx 'foo', 'bar'
    @r['foo'].should == 'nik'
  end
  #
  it "should be able to GETSET" do
   @r.getset('foo', 'baz').should == 'bar'
   @r['foo'].should == 'baz'
  end
  #
  it "should be able to INCR a key" do
    @r.del('counter')
    @r.incr('counter').should == 1
    @r.incr('counter').should == 2
    @r.incr('counter').should == 3
  end
  #
  it "should be able to INCRBY a key" do
    @r.del('counter')
    @r.incrby('counter', 1).should == 1
    @r.incrby('counter', 2).should == 3
    @r.incrby('counter', 3).should == 6
  end
  #
  it "should be able to DECR a key" do
    @r.del('counter')
    @r.incr('counter').should == 1
    @r.incr('counter').should == 2
    @r.incr('counter').should == 3
    @r.decr('counter').should == 2
    @r.decr('counter', 2).should == 0
  end
  #
  it "should be able to RANDKEY" do
    @r.randkey.should_not be_nil
  end
  #
  it "should be able to RENAME a key" do
    @r.del 'foo'
    @r.del'bar'
    @r['foo'] = 'hi'
    @r.rename 'foo', 'bar'
    @r['bar'].should == 'hi'
  end
  #
  it "should be able to RENAMENX a key" do
    @r.del 'foo'
    @r.del 'bar'
    @r['foo'] = 'hi'
    @r['bar'] = 'ohai'
    @r.renamenx 'foo', 'bar'
    @r['bar'].should == 'ohai'
  end
  #
  it "should be able to get DBSIZE of the database" do
    @r.delete 'foo'
    dbsize_without_foo = @r.dbsize
    @r['foo'] = 0
    dbsize_with_foo = @r.dbsize

    dbsize_with_foo.should == dbsize_without_foo + 1
  end
  #
  it "should be able to EXPIRE a key" do
    @r['foo'] = 'bar'
    @r.expire 'foo', 1
    @r['foo'].should == "bar"
    sleep 2
    @r['foo'].should == nil
  end
  #
  it "should be able to EXISTS" do
    @r['foo'] = 'nik'
    @r.exists('foo').should be_true
    @r.del 'foo'
    @r.exists('foo').should be_false
  end
  #
  it "should be able to KEYS" do
    @r.keys("f*").each { |key| @r.del key }
    @r['f'] = 'nik'
    @r['fo'] = 'nak'
    @r['foo'] = 'qux'
    @r.keys("f*").sort.should == ['f','fo', 'foo'].sort
  end
  #
  it "should be able to return a random key (RANDOMKEY)" do
    3.times { @r.exists(@r.randomkey).should be_true }
  end
  #
  it "should be able to check the TYPE of a key" do
    @r['foo'] = 'nik'
    @r.type('foo').should == "string"
    @r.del 'foo'
    @r.type('foo').should == "none"
  end
  #
  it "should be able to push to the head of a list (LPUSH)" do
    @r.lpush "list", 'hello'
    @r.lpush "list", 42
    @r.type('list').should == "list"
    @r.llen('list').should == 2
    @r.lpop('list').should == '42'
  end
  #
  it "should be able to push to the tail of a list (RPUSH)" do
    @r.rpush "list", 'hello'
    @r.type('list').should == "list"
    @r.llen('list').should == 1
  end
  #
  it "should be able to pop the tail of a list (RPOP)" do
    @r.rpush "list", 'hello'
    @r.rpush"list", 'goodbye'
    @r.type('list').should == "list"
    @r.llen('list').should == 2
    @r.rpop('list').should == 'goodbye'
  end
  #
  it "should be able to pop the head of a list (LPOP)" do
    @r.rpush "list", 'hello'
    @r.rpush "list", 'goodbye'
    @r.type('list').should == "list"
    @r.llen('list').should == 2
    @r.lpop('list').should == 'hello'
  end
  #
  it "should be able to get the length of a list (LLEN)" do
    @r.rpush "list", 'hello'
    @r.rpush "list", 'goodbye'
    @r.type('list').should == "list"
    @r.llen('list').should == 2
  end
  #
  it "should be able to get a range of values from a list (LRANGE)" do
    @r.rpush "list", 'hello'
    @r.rpush "list", 'goodbye'
    @r.rpush "list", '1'
    @r.rpush "list", '2'
    @r.rpush "list", '3'
    @r.type('list').should == "list"
    @r.llen('list').should == 5
    @r.lrange('list', 2, -1).should == ['1', '2', '3']
  end
  #
  it "should be able to trim a list (LTRIM)" do
    @r.rpush "list", 'hello'
    @r.rpush "list", 'goodbye'
    @r.rpush "list", '1'
    @r.rpush "list", '2'
    @r.rpush "list", '3'
    @r.type('list').should == "list"
    @r.llen('list').should == 5
    @r.ltrim 'list', 0, 1
    @r.llen('list').should == 2
    @r.lrange('list', 0, -1).should == ['hello', 'goodbye']
  end
  #
  it "should be able to get a value by indexing into a list (LINDEX)" do
    @r.rpush "list", 'hello'
    @r.rpush "list", 'goodbye'
    @r.type('list').should == "list"
    @r.llen('list').should == 2
    @r.lindex('list', 1).should == 'goodbye'
  end
  #
  it "should be able to set a value by indexing into a list (LSET)" do
    @r.rpush "list", 'hello'
    @r.rpush "list", 'hello'
    @r.type('list').should == "list"
    @r.llen('list').should == 2
    @r.lset('list', 1, 'goodbye').should == 'OK'
    @r.lindex('list', 1).should == 'goodbye'
  end
  #
  it "should be able to remove values from a list (LREM)" do
    @r.rpush "list", 'hello'
    @r.rpush "list", 'goodbye'
    @r.type('list').should == "list"
    @r.llen('list').should == 2
    @r.lrem('list', 1, 'hello').should == 1
    @r.lrange('list', 0, -1).should == ['goodbye']
  end
<<<<<<< HEAD
  
=======

>>>>>>> 89bfc3d7
  it "should be able to pop values from a list and push them onto a temp list(RPOPLPUSH)" do
    @r.rpush "list", 'one'
    @r.rpush "list", 'two'
    @r.rpush "list", 'three'
    @r.type('list').should == "list"
    @r.llen('list').should == 3
    @r.lrange('list',0,-1).should == ['one', 'two', 'three']
    @r.lrange('tmp',0,-1).should == []
    @r.rpoplpush('list', 'tmp').should == 'three'
    @r.lrange('tmp',0,-1).should == ['three']
    @r.rpoplpush('list', 'tmp').should == 'two'
    @r.lrange('tmp',0,-1).should == ['two', 'three']
    @r.rpoplpush('list', 'tmp').should == 'one'
    @r.lrange('tmp',0,-1).should == ['one','two','three']
  end
  #
  it "should be able add members to a set (SADD)" do
    @r.sadd "set", 'key1'
    @r.sadd "set", 'key2'
    @r.type('set').should == "set"
    @r.scard('set').should == 2
    @r.smembers('set').sort.should == ['key1', 'key2'].sort
  end
  #
  it "should be able delete members to a set (SREM)" do
    @r.sadd "set", 'key1'
    @r.sadd "set", 'key2'
    @r.type('set').should == "set"
    @r.scard('set').should == 2
    @r.smembers('set').sort.should == ['key1', 'key2'].sort
    @r.srem('set', 'key1')
    @r.scard('set').should == 1
    @r.smembers('set').should == ['key2']
  end
  #
  it "should be able to return and remove random key from set (SPOP)" do
    @r.sadd "set_pop", "key1"
    @r.sadd "set_pop", "key2"
    @r.spop("set_pop").should_not be_nil
    @r.scard("set_pop").should == 1
  end
  #
  it "should be able to return random key without delete the key from a set (SRANDMEMBER)" do
    @r.sadd "set_srandmember", "key1"
    @r.sadd "set_srandmember", "key2"
    @r.srandmember("set_srandmember").should_not be_nil
    @r.scard("set_srandmember").should == 2
  end
  #
  it "should be able count the members of a set (SCARD)" do
    @r.sadd "set", 'key1'
    @r.sadd "set", 'key2'
    @r.type('set').should == "set"
    @r.scard('set').should == 2
  end
  #
  it "should be able test for set membership (SISMEMBER)" do
    @r.sadd "set", 'key1'
    @r.sadd "set", 'key2'
    @r.type('set').should == "set"
    @r.scard('set').should == 2
    @r.sismember('set', 'key1').should be_true
    @r.sismember('set', 'key2').should be_true
    @r.sismember('set', 'notthere').should be_false
  end
  #
  it "should be able to do set intersection (SINTER)" do
    @r.sadd "set", 'key1'
    @r.sadd "set", 'key2'
    @r.sadd "set2", 'key2'
    @r.sinter('set', 'set2').should == ['key2']
  end
  #
  it "should be able to do set intersection and store the results in a key (SINTERSTORE)" do
    @r.sadd "set", 'key1'
    @r.sadd "set", 'key2'
    @r.sadd "set2", 'key2'
    @r.sinterstore('newone', 'set', 'set2').should == 1
    @r.smembers('newone').should == ['key2']
  end
  #
  it "should be able to do set union (SUNION)" do
    @r.sadd "set", 'key1'
    @r.sadd "set", 'key2'
    @r.sadd "set2", 'key2'
    @r.sadd "set2", 'key3'
    @r.sunion('set', 'set2').sort.should == ['key1','key2','key3'].sort
  end
  #
  it "should be able to do set union and store the results in a key (SUNIONSTORE)" do
    @r.sadd "set", 'key1'
    @r.sadd "set", 'key2'
    @r.sadd "set2", 'key2'
    @r.sadd "set2", 'key3'
    @r.sunionstore('newone', 'set', 'set2').should == 3
    @r.smembers('newone').sort.should == ['key1','key2','key3'].sort
  end
  #
  it "should be able to do set difference (SDIFF)" do
     @r.sadd "set", 'a'
     @r.sadd "set", 'b'
     @r.sadd "set2", 'b'
     @r.sadd "set2", 'c'
     @r.sdiff('set', 'set2').should == ['a']
   end
  #
  it "should be able to do set difference and store the results in a key (SDIFFSTORE)" do
     @r.sadd "set", 'a'
     @r.sadd "set", 'b'
     @r.sadd "set2", 'b'
     @r.sadd "set2", 'c'
     @r.sdiffstore('newone', 'set', 'set2')
     @r.smembers('newone').should == ['a']
   end
  #
  it "should be able move elements from one set to another (SMOVE)" do
    @r.sadd 'set1', 'a'
    @r.sadd 'set1', 'b'
    @r.sadd 'set2', 'x'
    @r.smove('set1', 'set2', 'a').should be_true
    @r.sismember('set2', 'a').should be_true
    @r.delete('set1')
  end
  #
  it "should be able to do crazy SORT queries" do
    # The 'Dogs' is capitialized on purpose
    @r['dog_1'] = 'louie'
    @r.rpush 'Dogs', 1
    @r['dog_2'] = 'lucy'
    @r.rpush 'Dogs', 2
    @r['dog_3'] = 'max'
    @r.rpush 'Dogs', 3
    @r['dog_4'] = 'taj'
    @r.rpush 'Dogs', 4
    @r.sort('Dogs', :get => 'dog_*', :limit => [0,1]).should == ['louie']
    @r.sort('Dogs', :get => 'dog_*', :limit => [0,1], :order => 'desc alpha').should == ['taj']
  end

  it "should be able to handle array of :get using SORT" do
    @r['dog:1:name'] = 'louie'
    @r['dog:1:breed'] = 'mutt'
    @r.rpush 'dogs', 1
    @r['dog:2:name'] = 'lucy'
    @r['dog:2:breed'] = 'poodle'
    @r.rpush 'dogs', 2
    @r['dog:3:name'] = 'max'
    @r['dog:3:breed'] = 'hound'
    @r.rpush 'dogs', 3
    @r['dog:4:name'] = 'taj'
    @r['dog:4:breed'] = 'terrier'
    @r.rpush 'dogs', 4
    @r.sort('dogs', :get => ['dog:*:name', 'dog:*:breed'], :limit => [0,1]).should == ['louie', 'mutt']
    @r.sort('dogs', :get => ['dog:*:name', 'dog:*:breed'], :limit => [0,1], :order => 'desc alpha').should == ['taj', 'terrier']
  end
  #
  it "should be able count the members of a zset" do
    @r.set_add "set", 'key1'
    @r.set_add "set", 'key2'
    @r.zset_add 'zset', 1, 'set'
    @r.zset_count('zset').should == 1
    @r.delete('set')
    @r.delete('zset')
  end
  # 
  it "should be able add members to a zset" do
    @r.set_add "set", 'key1'
    @r.set_add "set", 'key2'
    @r.zset_add 'zset', 1, 'set'
    @r.zset_range('zset', 0, 1).should == ['set']
    @r.zset_count('zset').should == 1
    @r.delete('set')
    @r.delete('zset')
  end
  # 
  it "should be able delete members to a zset" do
    @r.set_add "set", 'key1'
    @r.set_add "set", 'key2'
    @r.type?('set').should == "set"
    @r.set_add "set2", 'key3'
    @r.set_add "set2", 'key4'
    @r.type?('set2').should == "set"
    @r.zset_add 'zset', 1, 'set'
    @r.zset_count('zset').should == 1
    @r.zset_add 'zset', 2, 'set2'
    @r.zset_count('zset').should == 2
    @r.zset_delete 'zset', 'set'
    @r.zset_count('zset').should == 1
    @r.delete('set')
    @r.delete('set2')
    @r.delete('zset')
  end
  # 
  it "should be able to get a range of values from a zset" do
    @r.set_add "set", 'key1'
    @r.set_add "set", 'key2'
    @r.set_add "set2", 'key3'
    @r.set_add "set2", 'key4'
    @r.set_add "set3", 'key1'
    @r.type?('set').should == 'set'
    @r.type?('set2').should == 'set'
    @r.type?('set3').should == 'set'
    @r.zset_add 'zset', 1, 'set'
    @r.zset_add 'zset', 2, 'set2'
    @r.zset_add 'zset', 3, 'set3'
    @r.zset_count('zset').should == 3
    @r.zset_range('zset', 0, 3).should == ['set', 'set2', 'set3']
    @r.delete('set')
    @r.delete('set2')
    @r.delete('set3')
    @r.delete('zset')
  end
  # 
  it "should be able to get a reverse range of values from a zset" do
    @r.set_add "set", 'key1'
    @r.set_add "set", 'key2'
    @r.set_add "set2", 'key3'
    @r.set_add "set2", 'key4'
    @r.set_add "set3", 'key1'
    @r.type?('set').should == 'set'
    @r.type?('set2').should == 'set'
    @r.type?('set3').should == 'set'
    @r.zset_add 'zset', 1, 'set'
    @r.zset_add 'zset', 2, 'set2'
    @r.zset_add 'zset', 3, 'set3'
    @r.zset_count('zset').should == 3
    @r.zset_reverse_range('zset', 0, 3).should == ['set3', 'set2', 'set']
    @r.delete('set')
    @r.delete('set2')
    @r.delete('set3')
    @r.delete('zset')
  end
  # 
  it "should be able to get a range by score of values from a zset" do
    @r.set_add "set", 'key1'
    @r.set_add "set", 'key2'
    @r.set_add "set2", 'key3'
    @r.set_add "set2", 'key4'
    @r.set_add "set3", 'key1'
    @r.set_add "set4", 'key4'
    @r.zset_add 'zset', 1, 'set'
    @r.zset_add 'zset', 2, 'set2'
    @r.zset_add 'zset', 3, 'set3'
    @r.zset_add 'zset', 4, 'set4'
    @r.zset_count('zset').should == 4
    @r.zset_range_by_score('zset', 2, 3).should == ['set2', 'set3']
    @r.delete('set')
    @r.delete('set2')
    @r.delete('set3')
    @r.delete('set4')
    @r.delete('zset')
  end
  
  it "should provide info (INFO)" do
    [:last_save_time, :redis_version, :total_connections_received, :connected_clients, :total_commands_processed, :connected_slaves, :uptime_in_seconds, :used_memory, :uptime_in_days, :changes_since_last_save].each do |x|
    @r.info.keys.should include(x)
    end
  end
  #
  it "should be able to flush the database (FLUSHDB)" do
    @r['key1'] = 'keyone'
    @r['key2'] = 'keytwo'
    @r.keys('*').sort.should == ['foo', 'key1', 'key2'].sort #foo from before
    @r.flushdb
    @r.keys('*').should == []
  end
  #
  it "should raise exception when manually try to change the database" do
    lambda { @r.select(0) }.should raise_error
  end
  #
  it "should be able to provide the last save time (LASTSAVE)" do
    savetime = @r.lastsave
    Time.at(savetime).class.should == Time
    Time.at(savetime).should <= Time.now
  end

  it "should be able to MGET keys" do
    @r['foo'] = 1000
    @r['bar'] = 2000
    @r.mget('foo', 'bar').should == ['1000', '2000']
    @r.mget('foo', 'bar', 'baz').should == ['1000', '2000', nil]
  end

  it "should be able to mapped MGET keys" do
    @r['foo'] = 1000
    @r['bar'] = 2000
    @r.mapped_mget('foo', 'bar').should == { 'foo' => '1000', 'bar' => '2000'}
    @r.mapped_mget('foo', 'baz', 'bar').should == { 'foo' => '1000', 'bar' => '2000'}
  end

  it "should be able to MSET values" do
    @r.mset :key1 => "value1", :key2 => "value2"
    @r['key1'].should == "value1"
    @r['key2'].should == "value2"
  end

  it "should be able to MSETNX values" do
    @r.msetnx :keynx1 => "valuenx1", :keynx2 => "valuenx2"
    @r.mget('keynx1', 'keynx2').should == ["valuenx1", "valuenx2"]

    @r["keynx1"] = "value1"
    @r["keynx2"] = "value2"
    @r.msetnx :keynx1 => "valuenx1", :keynx2 => "valuenx2"
    @r.mget('keynx1', 'keynx2').should == ["value1", "value2"]
  end

  it "should bgsave" do
    @r.bgsave.should == 'OK'
  end

  it "should be able to ECHO" do
    @r.echo("message in a bottle\n").should == "message in a bottle\n"
  end

  it "should raise error when invoke MONITOR" do
    lambda { @r.monitor }.should raise_error
  end

  it "should raise error when invoke SYNC" do
    lambda { @r.sync }.should raise_error
  end

  it "should handle multiple servers" do
    require 'dist_redis'
    @r = DistRedis.new(:hosts=> ['localhost:6379', '127.0.0.1:6379'], :db => 15)

    100.times do |idx|
      @r[idx] = "foo#{idx}"
    end

    100.times do |idx|
      @r[idx].should == "foo#{idx}"
    end
  end

  it "should be able to pipeline writes" do
    @r.pipelined do |pipeline|
      pipeline.lpush 'list', "hello"
      pipeline.lpush 'list', 42
    end

    @r.type('list').should == "list"
    @r.llen('list').should == 2
    @r.lpop('list').should == '42'
  end

  it "should do nothing when pipelining no commands" do
    @r.pipelined do |pipeline|
    end
  end

  it "should AUTH when connecting with a password" do
    r = Redis.new(:password => 'secret')
    r.stub!(:connect_to)
    r.should_receive(:call_command).with(['auth', 'secret'])
    r.connect_to_server
  end

end<|MERGE_RESOLUTION|>--- conflicted
+++ resolved
@@ -275,11 +275,7 @@
     @r.lrem('list', 1, 'hello').should == 1
     @r.lrange('list', 0, -1).should == ['goodbye']
   end
-<<<<<<< HEAD
-  
-=======
-
->>>>>>> 89bfc3d7
+
   it "should be able to pop values from a list and push them onto a temp list(RPOPLPUSH)" do
     @r.rpush "list", 'one'
     @r.rpush "list", 'two'
