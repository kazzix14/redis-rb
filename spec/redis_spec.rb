require File.dirname(__FILE__) + '/spec_helper'

class Foo
  attr_accessor :bar
  def initialize(bar)
    @bar = bar
  end
  
  def ==(other)
    @bar == other.bar
  end
end  

describe "redis" do
  before(:all) do
    @r = Redis.new
    @r.select_db(15) # use database 15 for testing so we dont accidentally step on you real data
  end

  before(:each) do
    @r['foo'] = 'bar'
  end

  after(:each) do
    @r.keys('*').each {|k| @r.delete k}
  end  

  after(:all) do
    @r.quit
  end  


  it "should be able to GET a key" do
    @r['foo'].should == 'bar'
  end
  
  it "should be able to SET a key" do
    @r['foo'] = 'nik'
    @r['foo'].should == 'nik'
  end
  
  it "should be able to SET a key with an expiry" do
    @r.set('foo', 'bar', 1)
    @r['foo'].should == 'bar'
    sleep 2
    @r['foo'].should == nil
  end
  
  it "should be able to SETNX(set_unless_exists)" do
    @r['foo'] = 'nik'
    @r['foo'].should == 'nik'
    @r.set_unless_exists 'foo', 'bar'
    @r['foo'].should == 'nik'
  end
  # 
  it "should be able to INCR(increment) a key" do
    @r.delete('counter')
    @r.incr('counter').should == 1
    @r.incr('counter').should == 2
    @r.incr('counter').should == 3
  end
  # 
  it "should be able to DECR(decrement) a key" do
    @r.delete('counter')
    @r.incr('counter').should == 1
    @r.incr('counter').should == 2
    @r.incr('counter').should == 3
    @r.decr('counter').should == 2
    @r.decr('counter', 2).should == 0
  end
  # 
  it "should be able to RANDKEY(return a random key)" do
    @r.randkey.should_not be_nil
  end
  # 
  it "should be able to RENAME a key" do
    @r.delete 'foo'
    @r.delete 'bar'
    @r['foo'] = 'hi'
    @r.rename! 'foo', 'bar'
    @r['bar'].should == 'hi'
  end
  # 
  it "should be able to RENAMENX(rename unless the new key already exists) a key" do
    @r.delete 'foo'
    @r.delete 'bar'
    @r['foo'] = 'hi'
    @r['bar'] = 'ohai'
    lambda {@r.rename 'foo', 'bar'}.should raise_error(RedisRenameError)
    @r['bar'].should == 'ohai'
  end
  # 
  it "should be able to EXPIRE a key" do
    @r['foo'] = 'bar'
    @r.expire('foo', 1)
    @r['foo'].should == "bar"
    sleep 2
    @r['foo'].should == nil
  end
  #
  it "should be able to EXISTS(check if key exists)" do
    @r['foo'] = 'nik'
    @r.key?('foo').should be_true
    @r.delete 'foo'
    @r.key?('foo').should be_false
  end
  # 
  it "should be able to KEYS(glob for keys)" do
    @r.keys("f*").each do |key|
      @r.delete key
    end  
    @r['f'] = 'nik'
    @r['fo'] = 'nak'
    @r['foo'] = 'qux'
    @r.keys("f*").sort.should == ['f','fo', 'foo'].sort
  end
  # 
  it "should be able to check the TYPE of a key" do
    @r['foo'] = 'nik'
    @r.type?('foo').should == "string"
    @r.delete 'foo'
    @r.type?('foo').should == "none"
  end
  # 
  it "should be able to push to the head of a list" do
    @r.push_head "list", 'hello'
    @r.push_head "list", 42
    @r.type?('list').should == "list"
    @r.list_length('list').should == 2
    @r.pop_head('list').should == '42'
    @r.delete('list')
  end
  # 
  it "should be able to push to the tail of a list" do
    @r.push_tail "list", 'hello'
    @r.type?('list').should == "list"
    @r.list_length('list').should == 1
    @r.delete('list')
  end
  # 
  it "should be able to pop the tail of a list" do
    @r.push_tail "list", 'hello'
    @r.push_tail "list", 'goodbye'
    @r.type?('list').should == "list"
    @r.list_length('list').should == 2
    @r.pop_tail('list').should == 'goodbye'
    @r.delete('list')
  end
  # 
  it "should be able to pop the head of a list" do
    @r.push_tail "list", 'hello'
    @r.push_tail "list", 'goodbye'
    @r.type?('list').should == "list"
    @r.list_length('list').should == 2
    @r.pop_head('list').should == 'hello'
    @r.delete('list')
  end
  # 
  it "should be able to get the length of a list" do
    @r.push_tail "list", 'hello'
    @r.push_tail "list", 'goodbye'
    @r.type?('list').should == "list"
    @r.list_length('list').should == 2
    @r.delete('list')
  end
  # 
  it "should be able to get a range of values from a list" do
    @r.push_tail "list", 'hello'
    @r.push_tail "list", 'goodbye'
    @r.push_tail "list", '1'
    @r.push_tail "list", '2'
    @r.push_tail "list", '3'
    @r.type?('list').should == "list"
    @r.list_length('list').should == 5
    @r.list_range('list', 2, -1).should == ['1', '2', '3']
    @r.delete('list')
  end
  # 
  it "should be able to trim a list" do
    @r.push_tail "list", 'hello'
    @r.push_tail "list", 'goodbye'
    @r.push_tail "list", '1'
    @r.push_tail "list", '2'
    @r.push_tail "list", '3'
    @r.type?('list').should == "list"
    @r.list_length('list').should == 5
    @r.list_trim 'list', 0, 1
    @r.list_length('list').should == 2
    @r.list_range('list', 0, -1).should == ['hello', 'goodbye']
    @r.delete('list')
  end
  # 
  it "should be able to get a value by indexing into a list" do
    @r.push_tail "list", 'hello'
    @r.push_tail "list", 'goodbye'
    @r.type?('list').should == "list"
    @r.list_length('list').should == 2
    @r.list_index('list', 1).should == 'goodbye'
    @r.delete('list')
  end
  # 
  it "should be able to set a value by indexing into a list" do
    @r.push_tail "list", 'hello'
    @r.push_tail "list", 'hello'
    @r.type?('list').should == "list"
    @r.list_length('list').should == 2
    @r.list_set('list', 1, 'goodbye').should be_true
    @r.list_index('list', 1).should == 'goodbye'
    @r.delete('list')
  end
  # 
  it "should be able to remove values from a list LREM" do
    @r.push_tail "list", 'hello'
    @r.push_tail "list", 'goodbye'
    @r.type?('list').should == "list"
    @r.list_length('list').should == 2
    @r.list_rm('list', 1, 'hello').should == 1
    @r.list_range('list', 0, -1).should == ['goodbye']
    @r.delete('list')
  end
  # 
  it "should be able add members to a set" do
    @r.set_add "set", 'key1'
    @r.set_add "set", 'key2'
    @r.type?('set').should == "set"
    @r.set_count('set').should == 2
    @r.set_members('set').sort.should == ['key1', 'key2'].sort
    @r.delete('set')
  end
  # 
  it "should be able delete members to a set" do
    @r.set_add "set", 'key1'
    @r.set_add "set", 'key2'
    @r.type?('set').should == "set"
    @r.set_count('set').should == 2
    @r.set_members('set').should == Set.new(['key1', 'key2'])
    @r.set_delete('set', 'key1')
    @r.set_count('set').should == 1
    @r.set_members('set').should == Set.new(['key2'])
    @r.delete('set')
  end
  # 
  it "should be able count the members of a set" do
    @r.set_add "set", 'key1'
    @r.set_add "set", 'key2'
    @r.type?('set').should == "set"
    @r.set_count('set').should == 2
    @r.delete('set')
  end
  # 
  it "should be able test for set membership" do
    @r.set_add "set", 'key1'
    @r.set_add "set", 'key2'
    @r.type?('set').should == "set"
    @r.set_count('set').should == 2
    @r.set_member?('set', 'key1').should be_true
    @r.set_member?('set', 'key2').should be_true
    @r.set_member?('set', 'notthere').should be_false
    @r.delete('set')
  end
  # 
  it "should be able to do set intersection" do
    @r.set_add "set", 'key1'
    @r.set_add "set", 'key2'
    @r.set_add "set2", 'key2'
    @r.set_intersect('set', 'set2').should == Set.new(['key2'])
    @r.delete('set')
  end
  # 
  it "should be able to do set intersection and store the results in a key" do
    @r.set_add "set", 'key1'
    @r.set_add "set", 'key2'
    @r.set_add "set2", 'key2'
    @r.set_inter_store('newone', 'set', 'set2').should == 'OK'
    @r.set_members('newone').should == Set.new(['key2'])
    @r.delete('set')
  end
  #
  it "should be able to do set union" do
    @r.set_add "set", 'key1'
    @r.set_add "set", 'key2'
    @r.set_add "set2", 'key2'
    @r.set_add "set2", 'key3'
    @r.set_union('set', 'set2').should == Set.new(['key1','key2','key3'])
    @r.delete('set')
  end
  # 
  it "should be able to do set union and store the results in a key" do
    @r.set_add "set", 'key1'
    @r.set_add "set", 'key2'
    @r.set_add "set2", 'key2'
    @r.set_add "set2", 'key3'
    @r.set_union_store('newone', 'set', 'set2').should == 'OK'
    @r.set_members('newone').should == Set.new(['key1','key2','key3'])
    @r.delete('set')
  end
<<<<<<< HEAD
  
  # these don't seem to be implemented in redis head?
  # it "should be able to do set difference" do
  #   @r.set_add "set", 'key1'
  #   @r.set_add "set", 'key2'
  #   @r.set_add "set2", 'key2'
  #   @r.set_add "set2", 'key3'
  #   @r.set_diff('set', 'set2').should == Set.new(['key1','key3'])
  #   @r.delete('set')
  # end
  # # 
  # it "should be able to do set difference and store the results in a key" do
  #   @r.set_add "set", 'key1'
  #   @r.set_add "set", 'key2'
  #   @r.set_add "set2", 'key2'
  #   @r.set_add "set2", 'key3'
  #   count = @r.set_diff_store('newone', 'set', 'set2')
  #   count.should == 3
  #   @r.set_members('newone').should == Set.new(['key1','key3'])
  #   @r.delete('set')
  # end
=======
  # 
  it "should be able to do set difference" do
    @r.set_add "set", 'key1'
    @r.set_add "set", 'key2'
    @r.set_add "set2", 'key2'
    @r.set_add "set2", 'key3'
    @r.set_diff('set', 'set2').should == Set.new(['key1','key3'])
    @r.delete('set')
  end
  # 
  it "should be able to do set difference and store the results in a key" do
    @r.set_add "set", 'key1'
    @r.set_add "set", 'key2'
    @r.set_add "set2", 'key2'
    @r.set_add "set2", 'key3'
    count = @r.set_diff_store('newone', 'set', 'set2')
    count.should == 3
    @r.set_members('newone').should == Set.new(['key1','key3'])
    @r.delete('set')
  end
  # 
  it "should be able move elements from one set to another" do
    @r.set_add 'set1', 'a'
    @r.set_add 'set1', 'b'
    @r.set_add 'set2', 'x'
    @r.set_move('set1', 'set2', 'a').should == true
    @r.set_member?('set2', 'a').should == true
    @r.delete('set1')
  end
  #
>>>>>>> 5d98e875
  it "should be able to do crazy SORT queries" do
    @r['dog_1'] = 'louie'
    @r.push_tail 'dogs', 1
    @r['dog_2'] = 'lucy'
    @r.push_tail 'dogs', 2
    @r['dog_3'] = 'max'
    @r.push_tail 'dogs', 3
    @r['dog_4'] = 'taj'
    @r.push_tail 'dogs', 4
    @r.sort('dogs', :get => 'dog_*', :limit => [0,1]).should == ['louie']
    @r.sort('dogs', :get => 'dog_*', :limit => [0,1], :order => 'desc alpha').should == ['taj']
  end
  # 
  it "should provide info" do
    [:last_save_time, :redis_version, :total_connections_received, :connected_clients, :total_commands_processed, :connected_slaves, :uptime_in_seconds, :used_memory, :uptime_in_days, :changes_since_last_save].each do |x|
    @r.info.keys.should include(x)
    end
  end
  # 
  it "should be able to flush the database" do
    @r['key1'] = 'keyone'
    @r['key2'] = 'keytwo'
    @r.keys('*').sort.should == ['foo', 'key1', 'key2'] #foo from before
    @r.flush_db
    @r.keys('*').should == []
  end
  # 
  it "should be able to provide the last save time" do
    savetime = @r.last_save
    Time.at(savetime).class.should == Time
    Time.at(savetime).should <= Time.now
  end
  
  it "should be able to MGET keys" do
    @r['foo'] = 1000
    @r['bar'] = 2000
    @r.mget('foo', 'bar').should == ['1000', '2000']
    @r.mget('foo', 'bar', 'baz').should == ['1000', '2000', nil]
  end
  
  it "should bgsave" do
     lambda {@r.bgsave}.should_not raise_error(RedisError)
  end
  
  it "should handle multiple servers" do
    require 'dist_redis'
    @r = DistRedis.new('localhost:6379', '127.0.0.1:6379')
    @r.select_db(15) # use database 15 for testing so we dont accidentally step on you real data

    100.times do |idx|
      @r[idx] = "foo#{idx}"
    end

    100.times do |idx|
      @r[idx].should == "foo#{idx}"
    end
  end

  it "should be able to pipeline writes" do
    @r.pipelined do |pipeline|
      pipeline.push_head "list", "hello"
      pipeline.push_head "list", 42
    end
    
    @r.type?('list').should == "list"
    @r.list_length('list').should == 2
    @r.pop_head('list').should == '42'
    @r.delete('list')
  end
end<|MERGE_RESOLUTION|>--- conflicted
+++ resolved
@@ -294,7 +294,6 @@
     @r.set_members('newone').should == Set.new(['key1','key2','key3'])
     @r.delete('set')
   end
-<<<<<<< HEAD
   
   # these don't seem to be implemented in redis head?
   # it "should be able to do set difference" do
@@ -316,27 +315,6 @@
   #   @r.set_members('newone').should == Set.new(['key1','key3'])
   #   @r.delete('set')
   # end
-=======
-  # 
-  it "should be able to do set difference" do
-    @r.set_add "set", 'key1'
-    @r.set_add "set", 'key2'
-    @r.set_add "set2", 'key2'
-    @r.set_add "set2", 'key3'
-    @r.set_diff('set', 'set2').should == Set.new(['key1','key3'])
-    @r.delete('set')
-  end
-  # 
-  it "should be able to do set difference and store the results in a key" do
-    @r.set_add "set", 'key1'
-    @r.set_add "set", 'key2'
-    @r.set_add "set2", 'key2'
-    @r.set_add "set2", 'key3'
-    count = @r.set_diff_store('newone', 'set', 'set2')
-    count.should == 3
-    @r.set_members('newone').should == Set.new(['key1','key3'])
-    @r.delete('set')
-  end
   # 
   it "should be able move elements from one set to another" do
     @r.set_add 'set1', 'a'
@@ -347,7 +325,6 @@
     @r.delete('set1')
   end
   #
->>>>>>> 5d98e875
   it "should be able to do crazy SORT queries" do
     @r['dog_1'] = 'louie'
     @r.push_tail 'dogs', 1
